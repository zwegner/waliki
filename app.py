--- conflicted
+++ resolved
@@ -18,11 +18,7 @@
                              login_user, logout_user)
 from flask.ext.script import Manager
 from extensions.cache import cache
-<<<<<<< HEAD
 from signals import wiki_signals, page_saved, pre_display
-=======
-from signals import page_saved
->>>>>>> 13f17063
 
 """
     Markup classes
@@ -72,8 +68,8 @@
 
         `**bold** and *italics*` turn into **bold** and *italics*. Very easy!
 
-        Create links with `[Wiki](http://github.com/alexex/wiki)`. They turn into
-        [Wiki][].
+        Create links with `[Wiki](http://github.com/alexex/wiki)`.
+        They turn into [Wiki][http://github.com/alexex/wiki].
 
         Headers are as follows:
 
@@ -82,7 +78,6 @@
             ### Level 3
 
         [markdown]: http://daringfireball.net/projects/markdown/
-        [Wiki]: http://github.com/alexex/wiki
         """
 
     def process(self):
@@ -114,10 +109,11 @@
 
         ``**bold** and *italics*`` turn into **bold** and *italics*. Very easy!
 
-        Create links with ```Wiki <http://github.com/alexex/wiki>`_``. They turn into
-        `Wiki <https://github.com/alexex/wiki>`_.
-
-        Headers are just any underline (and, optionally, overline). For example::
+        Create links with ```Wiki <http://github.com/alexex/wiki>`_``.
+        They turn into `Wiki <https://github.com/alexex/wiki>`_.
+
+        Headers are just any underline (and, optionally, overline).
+        For example::
 
             Level 1
             *******
@@ -139,7 +135,8 @@
                     'syntax_highlight': 'short',
                     }
 
-        html, _, _ = self._rst2html(self.raw_content, settings_overrides=settings)
+        html, _, _ = self._rst2html(self.raw_content,
+                                    settings_overrides=settings)
 
         # Convert unknow links to internal wiki links.
         # Examples:
@@ -155,10 +152,12 @@
         return html, body, meta
 
     def get_autolinks(self, refs):
-        autolinks = '\n'.join(['.. _%s: /%s' % (ref, urlify(ref)) for ref in refs])
+        autolinks = '\n'.join(['.. _%s: /%s' % (ref, urlify(ref))
+                               for ref in refs])
         return '\n\n' + autolinks
 
-    def _rst2html(self, source, source_path=None, source_class=docutils.io.StringInput,
+    def _rst2html(self, source, source_path=None,
+                  source_class=docutils.io.StringInput,
                   destination_path=None, reader=None, reader_name='standalone',
                   parser=None, parser_name='restructuredtext', writer=None,
                   writer_name='html', settings=None, settings_spec=None,
@@ -261,7 +260,8 @@
         return self.html
 
     def delete_cache(self):
-        cache.delete(self.__html__.make_cache_key(self.__html__.uncached, self))
+        cache.delete(self.__html__.make_cache_key(self.__html__.uncached,
+                                                  self))
 
     @property
     def title(self):
@@ -393,7 +393,6 @@
     User classes & helpers
     ~~~~~~~~~~~~~~~~~~~~~~
 """
-
 
 
 class UserManager(object):
@@ -560,6 +559,7 @@
     def clean_url(self, url):
         return urlify(url)
 
+
 class SearchForm(Form):
     term = TextField('', [Required()])
 
@@ -597,11 +597,7 @@
     def validate_name(form, field):
         user = users.get_user(field.data)
         if user:
-<<<<<<< HEAD
             raise ValidationError('This username is already taken')
-=======
-           raise ValidationError('This username is already taken')
->>>>>>> 13f17063
 
     def validate_password(form, field):
         if len(field.data) < 4:
@@ -627,7 +623,8 @@
     print ("Startup Failure: You need to place a "
            "config.py in your content directory.")
 CACHE_DIR = os.path.join(app.config.get('CONTENT_DIR'), 'cache')
-cache.init_app(app, config={'CACHE_TYPE': 'filesystem', 'CACHE_DIR': CACHE_DIR})
+cache.init_app(app, config={'CACHE_TYPE': 'filesystem',
+                            'CACHE_DIR': CACHE_DIR})
 manager = Manager(app)
 
 loginmanager = LoginManager()
@@ -639,10 +636,6 @@
 
 users = UserManager(app.config.get('CONTENT_DIR'))
 
-if app.config.get('USE_GIT', False):
-    from extensions._git import git_plugin
-    page_saved.connect(git_plugin)
-
 
 @loginmanager.user_loader
 def load_user(name):
@@ -653,6 +646,7 @@
     Routes
     ~~~~~~
 """
+
 
 @app.route('/')
 @protect
@@ -673,18 +667,14 @@
 @app.route('/<path:url>/')
 @protect
 def display(url):
-<<<<<<< HEAD
-    page = wiki.get_or_404(url)
+    page = wiki.get(url)
+    if not page:
+        flash('The page "{0}" does not exist, '
+              'feel free to make it now!'.format((url)), 'warning')
+        return redirect(url_for('edit', url=urlify(url)))
     extra_context = {}
     pre_display.send(page, user=current_user, extra_context=extra_context)
     return render_template('page.html', page=page, **extra_context)
-=======
-    page = wiki.get(url)
-    if page:
-        return render_template('page.html', page=page)
-    flash('The page "{0}" does not exist, feel free to make it now!'.format((url)), 'warning')
-    return redirect(url_for('edit', url=urlify(url)))
->>>>>>> 13f17063
 
 
 @app.route('/create/', methods=['GET', 'POST'])
@@ -707,13 +697,9 @@
         form.populate_obj(page)
         page.save()
         page.delete_cache()
-<<<<<<< HEAD
         page_saved.send(page,
                         user=current_user,
                         message=form.message.data.encode('utf-8'))
-=======
-        page_saved.send(page, message=form.message.data.encode('utf-8'))
->>>>>>> 13f17063
         flash('"%s" was saved.' % page.title, 'success')
         return redirect(url_for('display', url=url))
     return render_template('editor.html', form=form, page=page,
@@ -821,14 +807,11 @@
 def user_delete(user_id):
     pass
 
-<<<<<<< HEAD
 
 # Load extensions
 for ext in app.config.get('EXTENSIONS', []):
     mod = __import__('extensions.%s' % ext, fromlist=['init'])
     mod.init(app)
 
-=======
->>>>>>> 13f17063
 if __name__ == '__main__':
     manager.run()