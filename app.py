# -*- coding: utf-8 -*-
import binascii
import hashlib
import os
import re
import textwrap
import markdown
import docutils.core
import docutils.io
import json
from functools import wraps
from flask import (Flask, render_template, flash, redirect, url_for, request,
                   abort)
from flask.ext.wtf import (Form, TextField, TextAreaField, PasswordField,
                           Required, ValidationError)
from flask.ext.wtf.html5 import EmailField
from flask.ext.login import (LoginManager, login_required, current_user,
                             login_user, logout_user)
from flask.ext.script import Manager
<<<<<<< HEAD

from exts import cache
=======
from signals import page_saved
>>>>>>> 86eb5c28

"""
    Markup classes
    ~~~~~~~~~~~~~~
"""

class Markup(object):
    """ Base markup class."""
    NAME = 'Text'
    META_LINE = '%s: %s\n'
    EXTENSION = '.txt'
    HOWTO = """ """

    def __init__(self, raw_content):
        self.raw_content = raw_content

    def process(self):
        """
        return (html, body, meta) where HTML is the rendered output
        body is the the editable content (text), and meta is
        a dictionary with at least ['title', 'tags'] keys
        """
        raise NotImplementedError("override in a subclass")

    @classmethod
    def howto(cls):
        return cls(textwrap.dedent(cls.HOWTO)).process()[0]


class Markdown(Markup):
    NAME = 'markdown'
    META_LINE = '%s: %s\n'
    EXTENSION = '.md'
    HOWTO = """
        This editor is [markdown][] featured.

            * I am
            * a
            * list

        Turns into:

        * I am
        * a
        * list

        `**bold** and *italics*` turn into **bold** and *italics*. Very easy!

        Create links with `[Wiki](http://github.com/alexex/wiki)`. They turn into
        [Wiki][].

        Headers are as follows:

            # Level 1
            ## Level 2
            ### Level 3

        [markdown]: http://daringfireball.net/projects/markdown/
        [Wiki]: http://github.com/alexex/wiki
        """


    def process(self):
        # Processes Markdown text to HTML, returns original markdown text,
        # and adds meta
        md = markdown.Markdown(['codehilite', 'fenced_code', 'meta'])
        html = md.convert(self.raw_content)
        meta_lines, body = self.raw_content.split('\n\n', 1)
        meta = md.Meta
        return html, body, meta


class RestructuredText(Markup):
    NAME = 'restructuredtext'
    META_LINE = '.. %s: %s\n'
    EXTENSION = '.rst'
    HOWTO = """
        This editor is `reStructuredText`_ featured::

            * I am
            * a
            * list

        Turns into:

        *  I am
        *  a
        *  list

        ``**bold** and *italics*`` turn into **bold** and *italics*. Very easy!

        Create links with ```Wiki <http://github.com/alexex/wiki>`_``. They turn into
        `Wiki <https://github.com/alexex/wiki>`_.

        Headers are just any underline (and, optionally, overline). For example::

            Level 1
            *******

            Level 2
            -------

            Level 3
            +++++++

        .. _reStructuredText: http://docutils.sourceforge.net/rst.html
        """

    def process(self):
        settings = {'initial_header_level': 2,
                    'record_dependencies': True,
                    'stylesheet_path': None,
                    'link_stylesheet': True,
                    'syntax_highlight': 'short',
                    }
        html, _, deps = self._rst2html(self.raw_content, settings_overrides=settings)
        meta_lines, body = self.raw_content.split('\n\n', 1)
        meta = self._parse_meta(meta_lines.split('\n'))
        return html, body, meta

    def _rst2html(self, source, source_path=None, source_class=docutils.io.StringInput,
                  destination_path=None, reader=None, reader_name='standalone',
                  parser=None, parser_name='restructuredtext', writer=None,
                  writer_name='html', settings=None, settings_spec=None,
                  settings_overrides=None, config_section=None,
                  enable_exit_status=None):
        # Taken from Nikola
        # http://bit.ly/14CmQyh
        output, pub = docutils.core.publish_programmatically(
            source=source, source_path=source_path, source_class=source_class,
            destination_class=docutils.io.StringOutput,
            destination=None, destination_path=destination_path,
            reader=reader, reader_name=reader_name,
            parser=parser, parser_name=parser_name,
            writer=writer, writer_name=writer_name,
            settings=settings, settings_spec=settings_spec,
            settings_overrides=settings_overrides,
            config_section=config_section,
            enable_exit_status=enable_exit_status)
        return (pub.writer.parts['fragment'], pub.document.reporter.max_level,
                pub.settings.record_dependencies)


    def _parse_meta(self, lines):
        """ Parse Meta-Data. Taken from Python-Markdown"""
        META_RE = re.compile(r'^\.\.\s(?P<key>.*?): (?P<value>.*)')
        meta = {}
        key = None
        for line in lines:
            if line.strip() == '':
                continue
            m1 = META_RE.match(line)
            if m1:
                key = m1.group('key').lower().strip()
                value = m1.group('value').strip()
                try:
                    meta[key].append(value)
                except KeyError:
                    meta[key] = [value]
        return meta

"""
    Wiki classes
    ~~~~~~~~~~~~
"""
class Page(object):
    def __init__(self, path, url, new=False, markup=Markdown):
        self.path = path
        self.url = url
        self.markup = markup
        self._meta = {}
        if not new:
            self.load()
            self.render()

    def load(self):
        with open(self.path, 'rU') as f:
            self.content = self.markup(f.read().decode('utf-8'))

    def render(self):
        self._html, self.body, self._meta = self.content.process()

    def __repr__(self):
        return "%s(%s)" % (self.__class__.__name__, self.path)

    def save(self, update=True):
        folder = os.path.dirname(self.path)
        if not os.path.exists(folder):
            os.makedirs(folder)
        with open(self.path, 'w') as f:
            for key, value in self._meta.items():
                line = self.markup.META_LINE % (key, value)
                f.write(line.encode('utf-8'))
            f.write('\n'.encode('utf-8'))
            f.write(self.body.replace('\r\n', os.linesep).encode('utf-8'))
        if update:
            self.load()
            self.render()

    @property
    def meta(self):
        return self._meta

    def __getitem__(self, name):
        item = self._meta[name]
        if len(item) == 1:
            return item[0]
        print item
        return item

    def __setitem__(self, name, value):
        self._meta[name] = value

    @property
    def html(self):
        return self._html

    @cache.memoize()
    def __html__(self):
        return self.html

    def delete_cache(self):
        cache.delete(self.__html__.make_cache_key(self.__html__.uncached, self))

    @property
    def title(self):
        return self['title']

    @title.setter               # NOQA
    def title(self, value):
        self['title'] = value

    @property
    def tags(self):
        return self['tags']

    @tags.setter               # NOQA
    def tags(self, value):
        self['tags'] = value


class Wiki(object):
    def __init__(self, root, markup=Markdown):
        self.root = root
        self.markup = markup

    def path(self, url):
        return os.path.join(self.root, url + self.markup.EXTENSION)

    def exists(self, url):
        path = self.path(url)
        return os.path.exists(path)

    def get(self, url):
        path = os.path.join(self.root, url + self.markup.EXTENSION)
        if self.exists(url):
            return Page(path, url, markup=self.markup)
        return None

    def get_or_404(self, url):
        page = self.get(url)
        if page:
            return page
        abort(404)

    def get_bare(self, url):
        path = self.path(url)
        if self.exists(url):
            return False
        return Page(path, url, new=True, markup=self.markup)

    def move(self, url, newurl):
        os.rename(
            os.path.join(self.root, url) + self.markup.EXTENSION,
            os.path.join(self.root, newurl) + self.markup.EXTENSION
        )

    def delete(self, url):
        path = self.path(url)
        if not self.exists(url):
            return False
        print path
        os.remove(path)
        return True

    def index(self, attr=None):
        def _walk(directory, path_prefix=()):
            for name in os.listdir(directory):
                fullname = os.path.join(directory, name)
                if os.path.isdir(fullname):
                    _walk(fullname, path_prefix + (name,))
                elif name.endswith(self.markup.EXTENSION):
                    if not path_prefix:
                        url = name[:-3]
                    else:
                        url = os.path.join(path_prefix[0], name[:-3])
                    if attr:
                        pages[getattr(page, attr)] = page
                    else:
                        pages.append(Page(fullname, url.replace('\\', '/')))
        if attr:
            pages = {}
        else:
            pages = []
        _walk(self.root)
        if not attr:
            return sorted(pages, key=lambda x: x.title.lower())
        return pages

    def get_by_title(self, title):
        pages = self.index(attr='title')
        return pages.get(title)

    def get_tags(self):
        pages = self.index()
        tags = {}
        for page in pages:
            pagetags = page.tags.split(',')
            for tag in pagetags:
                tag = tag.strip()
                if tag == '':
                    continue
                elif tags.get(tag):
                    tags[tag].append(page)
                else:
                    tags[tag] = [page]
        return tags

    def index_by_tag(self, tag):
        pages = self.index()
        tagged = []
        for page in pages:
            if tag in page.tags:
                tagged.append(page)
        return sorted(tagged, key=lambda x: x.title.lower())

    def search(self, term, attrs=['title', 'tags', 'body']):
        pages = self.index()
        regex = re.compile(term)
        matched = []
        for page in pages:
            for attr in attrs:
                if regex.search(getattr(page, attr)):
                    matched.append(page)
                    break
        return matched


"""
    User classes & helpers
    ~~~~~~~~~~~~~~~~~~~~~~
"""


class UserManager(object):
    """A very simple user Manager, that saves it's data as json."""
    def __init__(self, path):
        self.file = os.path.join(path, 'users.json')

    def read(self):
        if not os.path.exists(self.file):
            return {}
        with open(self.file) as f:
            data = json.loads(f.read())
        return data

    def write(self, data):
        with open(self.file, 'w') as f:
            f.write(json.dumps(data, indent=2))

    def add_user(self, name, password, full_name, email,
                 active=True, roles=[], authentication_method=None):
        users = self.read()
        if users.get(name):
            return False
        if authentication_method is None:
            authentication_method = get_default_authentication_method()
        new_user = {
            'active': active,
            'roles': roles,
            'authentication_method': authentication_method,
            'authenticated': False,
            'full_name': full_name,
            'email': email
        }
        # Currently we have only two authentication_methods: cleartext and
        # hash. If we get more authentication_methods, we will need to go to a
        # strategy object pattern that operates on User.data.
        if authentication_method == 'hash':
            new_user['hash'] = make_salted_hash(password)
        elif authentication_method == 'cleartext':
            new_user['password'] = password
        else:
            raise NotImplementedError(authentication_method)
        users[name] = new_user
        self.write(users)
        userdata = users.get(name)
        return User(self, name, userdata)

    def get_user(self, name):
        users = self.read()
        userdata = users.get(name)
        if not userdata:
            return None
        return User(self, name, userdata)

    def delete_user(self, name):
        users = self.read()
        if not users.pop(name, False):
            return False
        self.write(users)
        return True

    def update(self, name, userdata):
        data = self.read()
        data[name] = userdata
        self.write(data)


class User(object):
    def __init__(self, manager, name, data):
        self.manager = manager
        self.name = name
        self.data = data

    def get(self, option):
        return self.data.get(option)

    def set(self, option, value):
        self.data[option] = value
        self.save()

    def save(self):
        self.manager.update(self.name, self.data)

    def is_authenticated(self):
        return self.data.get('authenticated')

    def is_active(self):
        return self.data.get('active')

    def is_anonymous(self):
        return False

    def get_id(self):
        return self.name

    def check_password(self, password):
        """Return True, return False, or raise NotImplementedError if the
        authentication_method is missing or unknown."""
        authentication_method = self.data.get('authentication_method', None)
        if authentication_method is None:
            authentication_method = get_default_authentication_method()
        # See comment in UserManager.add_user about authentication_method.
        if authentication_method == 'hash':
            result = check_hashed_password(password, self.get('hash'))
        elif authentication_method == 'cleartext':
            result = (self.get('password') == password)
        else:
            raise NotImplementedError(authentication_method)
        return result


def get_default_authentication_method():
    return app.config.get('DEFAULT_AUTHENTICATION_METHOD', 'hash')


def make_salted_hash(password, salt=None):
    if not salt:
        salt = os.urandom(64)
    d = hashlib.sha512()
    d.update(salt[:32])
    d.update(password)
    d.update(salt[32:])
    return binascii.hexlify(salt) + d.hexdigest()


def check_hashed_password(password, salted_hash):
    salt = binascii.unhexlify(salted_hash[:128])
    return make_salted_hash(password, salt) == salted_hash


def protect(f):
    @wraps(f)
    def wrapper(*args, **kwargs):
        if app.config.get('PRIVATE') and not current_user.is_authenticated():
            return loginmanager.unauthorized()
        return f(*args, **kwargs)
    return wrapper


"""
    Forms
    ~~~~~
"""


class URLForm(Form):
    url = TextField('', [Required()])

    def validate_url(form, field):
        if wiki.exists(field.data):
            raise ValidationError('The URL "%s" exists already.' % field.data)

    def clean_url(self, url):
        # Cleans the url and corrects various errors.
        # Remove multiple spaces and leading and trailing spaces
        pageStub = re.sub('[ ]{2,}', ' ', url).strip()
        # Changes spaces to underscores and make everything lowercase
        pageStub = pageStub.lower().replace(' ', '_')
        # Corrects Windows style folders
        pageStub = pageStub.replace('\\\\', '/').replace('\\', '/')
        return pageStub


class SearchForm(Form):
    term = TextField('', [Required()])


class EditorForm(Form):
    title = TextField('', [Required()])
    body = TextAreaField('', [Required()])
    tags = TextField('')
    message = TextField('')


class LoginForm(Form):
    name = TextField('Username', [Required()])
    password = PasswordField('Password', [Required()])

    def validate_name(form, field):
        user = users.get_user(field.data)
        if not user:
            raise ValidationError('This username does not exist.')

    def validate_password(form, field):
        user = users.get_user(form.name.data)
        if not user:
            return
        if not user.check_password(field.data):
            raise ValidationError('Username and password do not match.')


class SignupForm(Form):
    name = TextField('Username', [Required()])
    email = EmailField('Email', [Required()])
    full_name = TextField('Full name')
    password = PasswordField('Password', [Required()])

    def validate_name(form, field):
        user = users.get_user(field.data)
        if user:
           raise ValidationError('This username is already taken')

    def validate_password(form, field):
        if len(field.data) < 4:
            raise ValidationError('The password is too short')


"""
    Application Setup
    ~~~~~~~~~
"""

app = Flask(__name__)
app.debug = True
app.config['CONTENT_DIR'] = 'content'
app.config['TITLE'] = 'wiki'
app.config['MARKUP'] = 'markdown'  # or 'restructucturedtext'
try:
    app.config.from_pyfile(
        os.path.join(app.config.get('CONTENT_DIR'), 'config.py')
    )
except IOError:
    print ("Startup Failure: You need to place a "
           "config.py in your content directory.")
CACHE_DIR = os.path.join(app.config.get('CONTENT_DIR'), 'cache')
cache.init_app(app, config={'CACHE_TYPE': 'filesystem', 'CACHE_DIR': CACHE_DIR})
manager = Manager(app)

loginmanager = LoginManager()
loginmanager.init_app(app)
loginmanager.login_view = 'user_login'
markup = dict([(klass.NAME, klass) for klass in
               Markup.__subclasses__()])[app.config.get('MARKUP')]
wiki = Wiki(app.config.get('CONTENT_DIR'), markup)

users = UserManager(app.config.get('CONTENT_DIR'))

if app.config.get('USE_GIT', False):
    from extensions._git import git_plugin
    page_saved.connect(git_plugin)


@loginmanager.user_loader
def load_user(name):
    return users.get_user(name)


"""
    Routes
    ~~~~~~
"""

@app.route('/')
@protect
def home():
    page = wiki.get('home')
    if page:
        return display('home')
    return render_template('home.html')


@app.route('/index/')
@protect
def index():
    pages = wiki.index()
    return render_template('index.html', pages=pages)


@app.route('/<path:url>/')
@protect
def display(url):
    page = wiki.get_or_404(url)
    return render_template('page.html', page=page)


@app.route('/create/', methods=['GET', 'POST'])
@protect
def create():
    form = URLForm()
    if form.validate_on_submit():
        return redirect(url_for('edit', url=form.clean_url(form.url.data)))
    return render_template('create.html', form=form)


@app.route('/edit/<path:url>/', methods=['GET', 'POST'])
@protect
def edit(url):
    page = wiki.get(url)
    form = EditorForm(obj=page)
    if form.validate_on_submit():
        if not page:
            page = wiki.get_bare(url)
        form.populate_obj(page)
        page.save()
<<<<<<< HEAD
        page.delete_cache()
        flash('"%s" was saved.' % page.title, 'success-once')
=======
        page_saved.send(page, message=form.message.data.encode('utf-8'))
        flash('"%s" was saved.' % page.title, 'success')
>>>>>>> 86eb5c28
        return redirect(url_for('display', url=url))
    return render_template('editor.html', form=form, page=page,
                           markup=markup)


@app.route('/preview/', methods=['POST'])
@protect
def preview():
    a = request.form
    data = {}
    data['html'], data['body'], data['meta'] = markup(a['body']).process()
    return data['html']


@app.route('/move/<path:url>/', methods=['GET', 'POST'])
@protect
def move(url):
    page = wiki.get_or_404(url)
    form = URLForm(obj=page)
    if form.validate_on_submit():
        newurl = form.url.data
        wiki.move(url, newurl)
        return redirect(url_for('.display', url=newurl))
    return render_template('move.html', form=form, page=page)


@app.route('/delete/<path:url>/')
@protect
def delete(url):
    page = wiki.get_or_404(url)
    wiki.delete(url)
    flash('Page "%s" was deleted.' % page.title, 'success')
    return redirect(url_for('home'))


@app.route('/tags/')
@protect
def tags():
    tags = wiki.get_tags()
    return render_template('tags.html', tags=tags)


@app.route('/tag/<string:name>/')
@protect
def tag(name):
    tagged = wiki.index_by_tag(name)
    return render_template('tag.html', pages=tagged, tag=name)


@app.route('/search/', methods=['GET', 'POST'])
@protect
def search():
    form = SearchForm()
    if form.validate_on_submit():
        results = wiki.search(form.term.data)
        return render_template('search.html', form=form,
                               results=results, search=form.term.data)
    return render_template('search.html', form=form, search=None)


@app.route('/user/login/', methods=['GET', 'POST'])
def user_login():
    form = LoginForm()
    if form.validate_on_submit():
        user = users.get_user(form.name.data)
        login_user(user)
        user.set('authenticated', True)
        flash('Login successful.', 'success')
        return redirect(request.args.get("next") or url_for('index'))
    return render_template('login.html', form=form)


@app.route('/user/logout/')
@login_required
def user_logout():
    current_user.set('authenticated', False)
    logout_user()
    flash('Logout successful.', 'success')
    return redirect(url_for('index'))


@app.route('/user/')
def user_index():
    pass


@app.route('/user/signup/', methods=['GET', 'POST'])
def user_signup():
    form = SignupForm()
    if form.validate_on_submit():
        users.add_user(form.name.data, form.password.data,
                       form.full_name.data, form.email.data)
        flash('You were registered successfully. Please login now.', 'success')
        return redirect(request.args.get("next") or url_for('index'))
    return render_template('signup.html', form=form)


@app.route('/user/<int:user_id>/')
def user_admin(user_id):
    pass


@app.route('/user/delete/<int:user_id>/')
def user_delete(user_id):
    pass

if __name__ == '__main__':
    manager.run()<|MERGE_RESOLUTION|>--- conflicted
+++ resolved
@@ -17,12 +17,8 @@
 from flask.ext.login import (LoginManager, login_required, current_user,
                              login_user, logout_user)
 from flask.ext.script import Manager
-<<<<<<< HEAD
-
 from exts import cache
-=======
 from signals import page_saved
->>>>>>> 86eb5c28
 
 """
     Markup classes
@@ -669,13 +665,9 @@
             page = wiki.get_bare(url)
         form.populate_obj(page)
         page.save()
-<<<<<<< HEAD
         page.delete_cache()
-        flash('"%s" was saved.' % page.title, 'success-once')
-=======
         page_saved.send(page, message=form.message.data.encode('utf-8'))
         flash('"%s" was saved.' % page.title, 'success')
->>>>>>> 86eb5c28
         return redirect(url_for('display', url=url))
     return render_template('editor.html', form=form, page=page,
                            markup=markup)
